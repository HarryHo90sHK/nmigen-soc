# nmigen: UnusedElaboratable=no

import unittest
from nmigen import *
from nmigen.hdl.rec import *
from nmigen.back.pysim import *

from ..wishbone import *


class InterfaceTestCase(unittest.TestCase):
    def test_simple(self):
        iface = Interface(addr_width=32, data_width=8)
        self.assertEqual(iface.addr_width, 32)
        self.assertEqual(iface.data_width, 8)
        self.assertEqual(iface.granularity, 8)
        self.assertEqual(iface.memory_map.addr_width, 32)
        self.assertEqual(iface.memory_map.data_width, 8)
        self.assertEqual(iface.layout, Layout.cast([
            ("adr",   32, DIR_FANOUT),
            ("dat_w", 8,  DIR_FANOUT),
            ("dat_r", 8,  DIR_FANIN),
            ("sel",   1,  DIR_FANOUT),
            ("cyc",   1,  DIR_FANOUT),
            ("stb",   1,  DIR_FANOUT),
            ("we",    1,  DIR_FANOUT),
            ("ack",   1,  DIR_FANIN),
        ]))

    def test_granularity(self):
        iface = Interface(addr_width=30, data_width=32, granularity=8)
        self.assertEqual(iface.addr_width, 30)
        self.assertEqual(iface.data_width, 32)
        self.assertEqual(iface.granularity, 8)
        self.assertEqual(iface.memory_map.addr_width, 32)
        self.assertEqual(iface.memory_map.data_width, 8)
        self.assertEqual(iface.layout, Layout.cast([
            ("adr",   30, DIR_FANOUT),
            ("dat_w", 32, DIR_FANOUT),
            ("dat_r", 32, DIR_FANIN),
            ("sel",   4,  DIR_FANOUT),
            ("cyc",   1,  DIR_FANOUT),
            ("stb",   1,  DIR_FANOUT),
            ("we",    1,  DIR_FANOUT),
            ("ack",   1,  DIR_FANIN),
        ]))

    def test_features(self):
        iface = Interface(addr_width=32, data_width=32,
                          features={"rty", "err", "stall", "lock", "cti", "bte"})
        self.assertEqual(iface.layout, Layout.cast([
            ("adr",   32, DIR_FANOUT),
            ("dat_w", 32, DIR_FANOUT),
            ("dat_r", 32, DIR_FANIN),
            ("sel",   1,  DIR_FANOUT),
            ("cyc",   1,  DIR_FANOUT),
            ("stb",   1,  DIR_FANOUT),
            ("we",    1,  DIR_FANOUT),
            ("ack",   1,  DIR_FANIN),
            ("err",   1,  DIR_FANIN),
            ("rty",   1,  DIR_FANIN),
            ("stall", 1,  DIR_FANIN),
            ("lock",  1,  DIR_FANOUT),
            ("cti",   CycleType,    DIR_FANOUT),
            ("bte",   BurstTypeExt, DIR_FANOUT),
        ]))

    def test_wrong_addr_width(self):
        with self.assertRaisesRegex(ValueError,
                r"Address width must be a non-negative integer, not -1"):
            Interface(addr_width=-1, data_width=8)

    def test_wrong_data_width(self):
        with self.assertRaisesRegex(ValueError,
                r"Data width must be one of 8, 16, 32, 64, not 7"):
            Interface(addr_width=0, data_width=7)

    def test_wrong_granularity(self):
        with self.assertRaisesRegex(ValueError,
                r"Granularity must be one of 8, 16, 32, 64, not 7"):
            Interface(addr_width=0, data_width=32, granularity=7)

    def test_wrong_granularity_wide(self):
        with self.assertRaisesRegex(ValueError,
                r"Granularity 32 may not be greater than data width 8"):
            Interface(addr_width=0, data_width=8, granularity=32)

    def test_wrong_features(self):
        with self.assertRaisesRegex(ValueError,
                r"Optional signal\(s\) 'foo' are not supported"):
            Interface(addr_width=0, data_width=8, features={"foo"})


class DecoderTestCase(unittest.TestCase):
    def setUp(self):
        self.dut = Decoder(addr_width=31, data_width=32, granularity=16)

    def test_add_align_to(self):
        sub_1 = Interface(addr_width=15, data_width=32, granularity=16)
        sub_2 = Interface(addr_width=15, data_width=32, granularity=16)
        self.assertEqual(self.dut.add(sub_1), (0x00000000, 0x00010000, 1))
        self.assertEqual(self.dut.align_to(18), 0x000040000)
        self.assertEqual(self.dut.add(sub_2), (0x00040000, 0x00050000, 1))

    def test_add_wrong(self):
        with self.assertRaisesRegex(TypeError,
                r"Subordinate bus must be an instance of wishbone\.Interface, not 'foo'"):
            self.dut.add("foo")

    def test_add_wrong_granularity(self):
        with self.assertRaisesRegex(ValueError,
                r"Subordinate bus has granularity 32, which is greater than "
                r"the decoder granularity 16"):
            self.dut.add(Interface(addr_width=15, data_width=32, granularity=32))

    def test_add_wrong_width_dense(self):
        with self.assertRaisesRegex(ValueError,
                r"Subordinate bus has data width 16, which is not the same as decoder "
                r"data width 32 \(required for dense address translation\)"):
            self.dut.add(Interface(addr_width=15, data_width=16, granularity=16))

    def test_add_wrong_granularity_sparse(self):
        with self.assertRaisesRegex(ValueError,
                r"Subordinate bus has data width 64, which is not the same as subordinate "
                r"bus granularity 16 \(required for sparse address translation\)"):
            self.dut.add(Interface(addr_width=15, data_width=64, granularity=16), sparse=True)

    def test_add_wrong_optional_output(self):
        with self.assertRaisesRegex(ValueError,
                r"Subordinate bus has optional output 'err', but the decoder does "
                r"not have a corresponding input"):
            self.dut.add(Interface(addr_width=15, data_width=32, granularity=16, features={"err"}))


class DecoderSimulationTestCase(unittest.TestCase):
    def test_simple(self):
        dut = Decoder(addr_width=30, data_width=32, granularity=8,
                      features={"err", "rty", "stall", "lock", "cti", "bte"})
        sub_1 = Interface(addr_width=14, data_width=32, granularity=8)
        dut.add(sub_1, addr=0x10000)
        sub_2 = Interface(addr_width=14, data_width=32, granularity=8,
                          features={"err", "rty", "stall", "lock", "cti", "bte"})
        dut.add(sub_2)

        def sim_test():
            yield dut.bus.adr.eq(0x10400 >> 2)
            yield dut.bus.cyc.eq(1)
            yield dut.bus.stb.eq(1)
            yield dut.bus.sel.eq(0b11)
            yield dut.bus.dat_w.eq(0x12345678)
            yield dut.bus.lock.eq(1)
            yield dut.bus.cti.eq(CycleType.INCR_BURST)
            yield dut.bus.bte.eq(BurstTypeExt.WRAP_4)
            yield sub_1.ack.eq(1)
            yield sub_1.dat_r.eq(0xabcdef01)
            yield sub_2.dat_r.eq(0x5678abcd)
            yield Delay(1e-6)
            self.assertEqual((yield sub_1.adr), 0x400 >> 2)
            self.assertEqual((yield sub_1.cyc), 1)
            self.assertEqual((yield sub_2.cyc), 0)
            self.assertEqual((yield sub_1.stb), 1)
            self.assertEqual((yield sub_1.sel), 0b11)
            self.assertEqual((yield sub_1.dat_w), 0x12345678)
            self.assertEqual((yield dut.bus.ack), 1)
            self.assertEqual((yield dut.bus.err), 0)
            self.assertEqual((yield dut.bus.rty), 0)
            self.assertEqual((yield dut.bus.dat_r), 0xabcdef01)

            yield dut.bus.adr.eq(0x20400 >> 2)
            yield sub_1.ack.eq(0)
            yield sub_2.err.eq(1)
            yield sub_2.rty.eq(1)
            yield sub_2.stall.eq(1)
            yield Delay(1e-6)
            self.assertEqual((yield sub_2.adr), 0x400 >> 2)
            self.assertEqual((yield sub_1.cyc), 0)
            self.assertEqual((yield sub_2.cyc), 1)
            self.assertEqual((yield sub_1.stb), 1)
            self.assertEqual((yield sub_1.sel), 0b11)
            self.assertEqual((yield sub_1.dat_w), 0x12345678)
            self.assertEqual((yield sub_2.lock), 1)
            self.assertEqual((yield sub_2.cti), CycleType.INCR_BURST.value)
            self.assertEqual((yield sub_2.bte), BurstTypeExt.WRAP_4.value)
            self.assertEqual((yield dut.bus.ack), 0)
            self.assertEqual((yield dut.bus.err), 1)
            self.assertEqual((yield dut.bus.rty), 1)
            self.assertEqual((yield dut.bus.stall), 1)
            self.assertEqual((yield dut.bus.dat_r), 0x5678abcd)

        with Simulator(dut, vcd_file=open("test.vcd", "w")) as sim:
            sim.add_process(sim_test())
            sim.run()

    def test_addr_translate(self):
        class AddressLoopback(Elaboratable):
            def __init__(self, **kwargs):
                self.bus = Interface(**kwargs)

            def elaborate(self, platform):
                m = Module()

                for index, sel_bit in enumerate(self.bus.sel):
                    with m.If(sel_bit):
                        segment = self.bus.dat_r.word_select(index, self.bus.granularity)
                        m.d.comb += segment.eq(self.bus.adr + index)

                return m

        dut = Decoder(addr_width=20, data_width=32, granularity=16)
        loop_1 = AddressLoopback(addr_width=7, data_width=32, granularity=16)
        self.assertEqual(dut.add(loop_1.bus, addr=0x10000),
                         (0x10000, 0x10100, 1))
        loop_2 = AddressLoopback(addr_width=6, data_width=32, granularity=8)
        self.assertEqual(dut.add(loop_2.bus, addr=0x20000),
                         (0x20000, 0x20080, 2))
        loop_3 = AddressLoopback(addr_width=8, data_width=16, granularity=16)
        self.assertEqual(dut.add(loop_3.bus, addr=0x30000, sparse=True),
                         (0x30000, 0x30100, 1))
        loop_4 = AddressLoopback(addr_width=8, data_width=8,  granularity=8)
        self.assertEqual(dut.add(loop_4.bus, addr=0x40000, sparse=True),
                         (0x40000, 0x40100, 1))

        def sim_test():
            yield dut.bus.cyc.eq(1)

            yield dut.bus.adr.eq(0x10010 >> 1)

            yield dut.bus.sel.eq(0b11)
            yield Delay(1e-6)
            self.assertEqual((yield dut.bus.dat_r), 0x00090008)

            yield dut.bus.sel.eq(0b01)
            yield Delay(1e-6)
            self.assertEqual((yield dut.bus.dat_r), 0x00000008)

            yield dut.bus.sel.eq(0b10)
            yield Delay(1e-6)
            self.assertEqual((yield dut.bus.dat_r), 0x00090000)

            yield dut.bus.adr.eq(0x20010 >> 1)

            yield dut.bus.sel.eq(0b11)
            yield Delay(1e-6)
            self.assertEqual((yield dut.bus.dat_r), 0x13121110)

            yield dut.bus.sel.eq(0b01)
            yield Delay(1e-6)
            self.assertEqual((yield dut.bus.dat_r), 0x00001110)

            yield dut.bus.sel.eq(0b10)
            yield Delay(1e-6)
            self.assertEqual((yield dut.bus.dat_r), 0x13120000)

            yield dut.bus.adr.eq(0x30010 >> 1)

            yield dut.bus.sel.eq(0b11)
            yield Delay(1e-6)
            self.assertEqual((yield dut.bus.dat_r), 0x0008)

            yield dut.bus.sel.eq(0b01)
            yield Delay(1e-6)
            self.assertEqual((yield dut.bus.dat_r), 0x0008)

            yield dut.bus.sel.eq(0b10)
            yield Delay(1e-6)
            self.assertEqual((yield dut.bus.dat_r), 0x0000)

            yield dut.bus.adr.eq(0x30012 >> 1)

            yield dut.bus.sel.eq(0b11)
            yield Delay(1e-6)
            self.assertEqual((yield dut.bus.dat_r), 0x0009)

            yield dut.bus.adr.eq(0x40010 >> 1)

            yield dut.bus.sel.eq(0b11)
            yield Delay(1e-6)
            self.assertEqual((yield dut.bus.dat_r), 0x08)

            yield dut.bus.sel.eq(0b01)
            yield Delay(1e-6)
            self.assertEqual((yield dut.bus.dat_r), 0x08)

            yield dut.bus.sel.eq(0b10)
            yield Delay(1e-6)
            self.assertEqual((yield dut.bus.dat_r), 0x00)

            yield dut.bus.adr.eq(0x40012 >> 1)

            yield dut.bus.sel.eq(0b11)
            yield Delay(1e-6)
            self.assertEqual((yield dut.bus.dat_r), 0x09)

        m = Module()
        m.submodules += dut, loop_1, loop_2, loop_3, loop_4
        with Simulator(m, vcd_file=open("test.vcd", "w")) as sim:
            sim.add_process(sim_test())
            sim.run()


<<<<<<< HEAD
class InterconnectSharedSimulationTestCase(unittest.TestCase):
    def setUp(self):
        self.shared = Interface(addr_width=30,
                                data_width=32,
                                granularity=8,
                                features={"err","cti","bte"},
                                name="shared")
        self.master01 = Interface(addr_width=30,
                                  data_width=32,
                                  granularity=8,
                                  features={"err","cti","bte"},
                                  name="master01")
        self.master02 = Record([
            ("adr",   30, DIR_FANOUT),
            ("dat_w", 32, DIR_FANOUT),
            ("dat_r", 32, DIR_FANIN),
            ("sel",    4, DIR_FANOUT),
            ("cyc",    1, DIR_FANOUT),
            ("stb",    1, DIR_FANOUT),
            ("ack",    1, DIR_FANIN),
            ("we",     1, DIR_FANOUT),
            ("cti",    3, DIR_FANOUT),
            ("bte",    2, DIR_FANOUT),
            ("err",    1, DIR_FANIN)
        ])
        self.ram = SRAM(Memory(width=32, depth=2048, init=[]),
                        granularity=8, features={"err","cti","bte"})
        self.sub01 = Interface(addr_width=21,
                               data_width=32,
                               granularity=8,
                               features={"err","cti","bte"},
                               name="sub01")
        self.dut = InterconnectShared(
            shared_bus=self.shared,
            masters=[
                self.master01,
                self.master02
            ],
            targets=[
                (self.ram.bus, 0), 
                (self.sub01, (2**21) << 2)
            ]
        )

    def test_basic(self):
        def sim_test():
            yield self.master01.adr.eq(0)
            yield self.master02.adr.eq(2**21)
            yield self.master01.we.eq(0)
            yield self.master02.we.eq(0)
            #
            for _ in range(5):
                yield self.master01.cyc.eq(1)
                yield self.master02.cyc.eq(1)
                yield 
                ram_cyc = (yield self.ram.bus.cyc)
                sub01_cyc = (yield self.sub01.cyc)
                if ram_cyc == 1:
                    yield self.master01.stb.eq(1)
                    yield
                    yield self.ram.bus.ack.eq(1)
                    yield self.master01.stb.eq(0)
                    yield
                    yield self.ram.bus.ack.eq(0)
                    yield self.master01.cyc.eq(0)
                elif sub01_cyc == 1:
                    yield self.master02.stb.eq(1)
                    yield
                    yield self.sub01.ack.eq(1)
                    yield self.master02.stb.eq(0)
                    yield
                    yield self.sub01.ack.eq(0)
                    yield self.master02.cyc.eq(0)
                yield

        m = Module()
        m.submodules += self.dut, self.ram
        with Simulator(m, vcd_file=open("test.vcd", "w")) as sim:
=======
class ArbiterTestCase(unittest.TestCase):
    def setUp(self):
        self.dut = Arbiter(addr_width=31, data_width=32, granularity=16)

    def test_add_wrong(self):
        with self.assertRaisesRegex(TypeError,
                r"Initiator bus must be an instance of wishbone\.Interface, not 'foo'"):
            self.dut.add("foo")

    def test_add_wrong_addr_width(self):
        with self.assertRaisesRegex(ValueError,
                r"Initiator bus has address width 15, which is not the same as arbiter "
                r"address width 31"):
            self.dut.add(Interface(addr_width=15, data_width=32, granularity=16))

    def test_add_wrong_granularity(self):
        with self.assertRaisesRegex(ValueError,
                r"Initiator bus has granularity 8, which is lesser than "
                r"the arbiter granularity 16"):
            self.dut.add(Interface(addr_width=31, data_width=32, granularity=8))

    def test_add_wrong_data_width(self):
        with self.assertRaisesRegex(ValueError,
                r"Initiator bus has data width 16, which is not the same as arbiter "
                r"data width 32"):
            self.dut.add(Interface(addr_width=31, data_width=16, granularity=16))

    def test_add_wrong_optional_output(self):
        with self.assertRaisesRegex(ValueError,
                r"Initiator bus has optional output 'lock', but the arbiter does "
                r"not have a corresponding input"):
            self.dut.add(Interface(addr_width=31, data_width=32, granularity=16,
                                   features={"lock"}))


class ArbiterSimulationTestCase(unittest.TestCase):
    def test_simple(self):
        dut = Arbiter(addr_width=30, data_width=32, granularity=8,
                      features={"err", "rty", "stall", "lock", "cti", "bte"})
        itor_1 = Interface(addr_width=30, data_width=32, granularity=8)
        dut.add(itor_1)
        itor_2 = Interface(addr_width=30, data_width=32, granularity=16,
                      features={"err", "rty", "stall", "lock", "cti", "bte"})
        dut.add(itor_2)

        def sim_test():
            yield itor_1.adr.eq(0x7ffffffc >> 2)
            yield itor_1.cyc.eq(1)
            yield itor_1.stb.eq(1)
            yield itor_1.sel.eq(0b1111)
            yield itor_1.we.eq(1)
            yield itor_1.dat_w.eq(0x12345678)
            yield dut.bus.dat_r.eq(0xabcdef01)
            yield dut.bus.ack.eq(1)
            yield Delay(1e-7)
            self.assertEqual((yield dut.bus.adr), 0x7ffffffc >> 2)
            self.assertEqual((yield dut.bus.cyc), 1)
            self.assertEqual((yield dut.bus.stb), 1)
            self.assertEqual((yield dut.bus.sel), 0b1111)
            self.assertEqual((yield dut.bus.we), 1)
            self.assertEqual((yield dut.bus.dat_w), 0x12345678)
            self.assertEqual((yield dut.bus.lock), 1)
            self.assertEqual((yield dut.bus.cti), CycleType.CLASSIC.value)
            self.assertEqual((yield dut.bus.bte), BurstTypeExt.LINEAR.value)
            self.assertEqual((yield itor_1.dat_r), 0xabcdef01)
            self.assertEqual((yield itor_1.ack), 1)

            yield itor_1.cyc.eq(0)
            yield itor_2.adr.eq(0xe0000000 >> 2)
            yield itor_2.cyc.eq(1)
            yield itor_2.stb.eq(1)
            yield itor_2.sel.eq(0b10)
            yield itor_2.we.eq(1)
            yield itor_2.dat_w.eq(0x43218765)
            yield itor_2.lock.eq(0)
            yield itor_2.cti.eq(CycleType.INCR_BURST)
            yield itor_2.bte.eq(BurstTypeExt.WRAP_4)
            yield Tick()

            yield dut.bus.err.eq(1)
            yield dut.bus.rty.eq(1)
            yield dut.bus.stall.eq(0)
            yield Delay(1e-7)
            self.assertEqual((yield dut.bus.adr), 0xe0000000 >> 2)
            self.assertEqual((yield dut.bus.cyc), 1)
            self.assertEqual((yield dut.bus.stb), 1)
            self.assertEqual((yield dut.bus.sel), 0b1100)
            self.assertEqual((yield dut.bus.we), 1)
            self.assertEqual((yield dut.bus.dat_w), 0x43218765)
            self.assertEqual((yield dut.bus.lock), 0)
            self.assertEqual((yield dut.bus.cti), CycleType.INCR_BURST.value)
            self.assertEqual((yield dut.bus.bte), BurstTypeExt.WRAP_4.value)
            self.assertEqual((yield itor_2.dat_r), 0xabcdef01)
            self.assertEqual((yield itor_2.ack), 1)
            self.assertEqual((yield itor_2.err), 1)
            self.assertEqual((yield itor_2.rty), 1)
            self.assertEqual((yield itor_2.stall), 0)

        with Simulator(dut, vcd_file=open("test.vcd", "w")) as sim:
            sim.add_clock(1e-6)
            sim.add_sync_process(sim_test())
            sim.run()

    def test_lock(self):
        dut = Arbiter(addr_width=30, data_width=32, features={"lock"})
        itor_1 = Interface(addr_width=30, data_width=32, features={"lock"})
        dut.add(itor_1)
        itor_2 = Interface(addr_width=30, data_width=32, features={"lock"})
        dut.add(itor_2)

        def sim_test():
            yield itor_1.cyc.eq(1)
            yield itor_1.lock.eq(1)
            yield itor_2.cyc.eq(1)
            yield dut.bus.ack.eq(1)
            yield Delay(1e-7)
            self.assertEqual((yield itor_1.ack), 1)
            self.assertEqual((yield itor_2.ack), 0)

            yield Tick()
            yield Delay(1e-7)
            self.assertEqual((yield itor_1.ack), 1)
            self.assertEqual((yield itor_2.ack), 0)

            yield itor_1.lock.eq(0)
            yield Tick()
            yield Delay(1e-7)
            self.assertEqual((yield itor_1.ack), 0)
            self.assertEqual((yield itor_2.ack), 1)

            yield itor_2.cyc.eq(0)
            yield Tick()
            yield Delay(1e-7)
            self.assertEqual((yield itor_1.ack), 1)
            self.assertEqual((yield itor_2.ack), 0)

            yield itor_1.stb.eq(1)
            yield Tick()
            yield Delay(1e-7)
            self.assertEqual((yield itor_1.ack), 1)
            self.assertEqual((yield itor_2.ack), 0)

            yield itor_1.stb.eq(0)
            yield itor_2.cyc.eq(1)
            yield Tick()
            yield Delay(1e-7)
            self.assertEqual((yield itor_1.ack), 0)
            self.assertEqual((yield itor_2.ack), 1)

        with Simulator(dut, vcd_file=open("test.vcd", "w")) as sim:
            sim.add_clock(1e-6)
            sim.add_sync_process(sim_test())
            sim.run()

    def test_stall(self):
        dut = Arbiter(addr_width=30, data_width=32, features={"stall"})
        itor_1 = Interface(addr_width=30, data_width=32, features={"stall"})
        dut.add(itor_1)
        itor_2 = Interface(addr_width=30, data_width=32, features={"stall"})
        dut.add(itor_2)

        def sim_test():
            yield itor_1.cyc.eq(1)
            yield itor_2.cyc.eq(1)
            yield dut.bus.stall.eq(0)
            yield Delay(1e-6)
            self.assertEqual((yield itor_1.stall), 0)
            self.assertEqual((yield itor_2.stall), 1)

            yield dut.bus.stall.eq(1)
            yield Delay(1e-6)
            self.assertEqual((yield itor_1.stall), 1)
            self.assertEqual((yield itor_2.stall), 1)

        with Simulator(dut, vcd_file=open("test.vcd", "w")) as sim:
            sim.add_process(sim_test())
            sim.run()

    def test_stall_compat(self):
        dut = Arbiter(addr_width=30, data_width=32)
        itor_1 = Interface(addr_width=30, data_width=32, features={"stall"})
        dut.add(itor_1)
        itor_2 = Interface(addr_width=30, data_width=32, features={"stall"})
        dut.add(itor_2)

        def sim_test():
            yield itor_1.cyc.eq(1)
            yield itor_2.cyc.eq(1)
            yield Delay(1e-6)
            self.assertEqual((yield itor_1.stall), 1)
            self.assertEqual((yield itor_2.stall), 1)

            yield dut.bus.ack.eq(1)
            yield Delay(1e-6)
            self.assertEqual((yield itor_1.stall), 0)
            self.assertEqual((yield itor_2.stall), 1)

        with Simulator(dut, vcd_file=open("test.vcd", "w")) as sim:
            sim.add_process(sim_test())
            sim.run()

    def test_roundrobin(self):
        dut = Arbiter(addr_width=30, data_width=32)
        itor_1 = Interface(addr_width=30, data_width=32)
        dut.add(itor_1)
        itor_2 = Interface(addr_width=30, data_width=32)
        dut.add(itor_2)
        itor_3 = Interface(addr_width=30, data_width=32)
        dut.add(itor_3)

        def sim_test():
            yield itor_1.cyc.eq(1)
            yield itor_2.cyc.eq(0)
            yield itor_3.cyc.eq(1)
            yield dut.bus.ack.eq(1)
            yield Delay(1e-7)
            self.assertEqual((yield itor_1.ack), 1)
            self.assertEqual((yield itor_2.ack), 0)
            self.assertEqual((yield itor_3.ack), 0)

            yield itor_1.cyc.eq(0)
            yield itor_2.cyc.eq(0)
            yield itor_3.cyc.eq(1)
            yield Tick()
            yield Delay(1e-7)
            self.assertEqual((yield itor_1.ack), 0)
            self.assertEqual((yield itor_2.ack), 0)
            self.assertEqual((yield itor_3.ack), 1)

            yield itor_1.cyc.eq(1)
            yield itor_2.cyc.eq(1)
            yield itor_3.cyc.eq(0)
            yield Tick()
            yield Delay(1e-7)
            self.assertEqual((yield itor_1.ack), 1)
            self.assertEqual((yield itor_2.ack), 0)
            self.assertEqual((yield itor_3.ack), 0)

            yield itor_1.cyc.eq(0)
            yield itor_2.cyc.eq(1)
            yield itor_3.cyc.eq(1)
            yield Tick()
            yield Delay(1e-7)
            self.assertEqual((yield itor_1.ack), 0)
            self.assertEqual((yield itor_2.ack), 1)
            self.assertEqual((yield itor_3.ack), 0)

            yield itor_1.cyc.eq(1)
            yield itor_2.cyc.eq(0)
            yield itor_3.cyc.eq(1)
            yield Tick()
            yield Delay(1e-7)
            self.assertEqual((yield itor_1.ack), 0)
            self.assertEqual((yield itor_2.ack), 0)
            self.assertEqual((yield itor_3.ack), 1)

        with Simulator(dut, vcd_file=open("test.vcd", "w")) as sim:
>>>>>>> 87281d1f
            sim.add_clock(1e-6)
            sim.add_sync_process(sim_test())
            sim.run()<|MERGE_RESOLUTION|>--- conflicted
+++ resolved
@@ -298,7 +298,268 @@
             sim.run()
 
 
-<<<<<<< HEAD
+class ArbiterTestCase(unittest.TestCase):
+    def setUp(self):
+        self.dut = Arbiter(addr_width=31, data_width=32, granularity=16)
+
+    def test_add_wrong(self):
+        with self.assertRaisesRegex(TypeError,
+                r"Initiator bus must be an instance of wishbone\.Interface, not 'foo'"):
+            self.dut.add("foo")
+
+    def test_add_wrong_addr_width(self):
+        with self.assertRaisesRegex(ValueError,
+                r"Initiator bus has address width 15, which is not the same as arbiter "
+                r"address width 31"):
+            self.dut.add(Interface(addr_width=15, data_width=32, granularity=16))
+
+    def test_add_wrong_granularity(self):
+        with self.assertRaisesRegex(ValueError,
+                r"Initiator bus has granularity 8, which is lesser than "
+                r"the arbiter granularity 16"):
+            self.dut.add(Interface(addr_width=31, data_width=32, granularity=8))
+
+    def test_add_wrong_data_width(self):
+        with self.assertRaisesRegex(ValueError,
+                r"Initiator bus has data width 16, which is not the same as arbiter "
+                r"data width 32"):
+            self.dut.add(Interface(addr_width=31, data_width=16, granularity=16))
+
+    def test_add_wrong_optional_output(self):
+        with self.assertRaisesRegex(ValueError,
+                r"Initiator bus has optional output 'lock', but the arbiter does "
+                r"not have a corresponding input"):
+            self.dut.add(Interface(addr_width=31, data_width=32, granularity=16,
+                                   features={"lock"}))
+
+
+class ArbiterSimulationTestCase(unittest.TestCase):
+    def test_simple(self):
+        dut = Arbiter(addr_width=30, data_width=32, granularity=8,
+                      features={"err", "rty", "stall", "lock", "cti", "bte"})
+        itor_1 = Interface(addr_width=30, data_width=32, granularity=8)
+        dut.add(itor_1)
+        itor_2 = Interface(addr_width=30, data_width=32, granularity=16,
+                      features={"err", "rty", "stall", "lock", "cti", "bte"})
+        dut.add(itor_2)
+
+        def sim_test():
+            yield itor_1.adr.eq(0x7ffffffc >> 2)
+            yield itor_1.cyc.eq(1)
+            yield itor_1.stb.eq(1)
+            yield itor_1.sel.eq(0b1111)
+            yield itor_1.we.eq(1)
+            yield itor_1.dat_w.eq(0x12345678)
+            yield dut.bus.dat_r.eq(0xabcdef01)
+            yield dut.bus.ack.eq(1)
+            yield Delay(1e-7)
+            self.assertEqual((yield dut.bus.adr), 0x7ffffffc >> 2)
+            self.assertEqual((yield dut.bus.cyc), 1)
+            self.assertEqual((yield dut.bus.stb), 1)
+            self.assertEqual((yield dut.bus.sel), 0b1111)
+            self.assertEqual((yield dut.bus.we), 1)
+            self.assertEqual((yield dut.bus.dat_w), 0x12345678)
+            self.assertEqual((yield dut.bus.lock), 1)
+            self.assertEqual((yield dut.bus.cti), CycleType.CLASSIC.value)
+            self.assertEqual((yield dut.bus.bte), BurstTypeExt.LINEAR.value)
+            self.assertEqual((yield itor_1.dat_r), 0xabcdef01)
+            self.assertEqual((yield itor_1.ack), 1)
+
+            yield itor_1.cyc.eq(0)
+            yield itor_2.adr.eq(0xe0000000 >> 2)
+            yield itor_2.cyc.eq(1)
+            yield itor_2.stb.eq(1)
+            yield itor_2.sel.eq(0b10)
+            yield itor_2.we.eq(1)
+            yield itor_2.dat_w.eq(0x43218765)
+            yield itor_2.lock.eq(0)
+            yield itor_2.cti.eq(CycleType.INCR_BURST)
+            yield itor_2.bte.eq(BurstTypeExt.WRAP_4)
+            yield Tick()
+
+            yield dut.bus.err.eq(1)
+            yield dut.bus.rty.eq(1)
+            yield dut.bus.stall.eq(0)
+            yield Delay(1e-7)
+            self.assertEqual((yield dut.bus.adr), 0xe0000000 >> 2)
+            self.assertEqual((yield dut.bus.cyc), 1)
+            self.assertEqual((yield dut.bus.stb), 1)
+            self.assertEqual((yield dut.bus.sel), 0b1100)
+            self.assertEqual((yield dut.bus.we), 1)
+            self.assertEqual((yield dut.bus.dat_w), 0x43218765)
+            self.assertEqual((yield dut.bus.lock), 0)
+            self.assertEqual((yield dut.bus.cti), CycleType.INCR_BURST.value)
+            self.assertEqual((yield dut.bus.bte), BurstTypeExt.WRAP_4.value)
+            self.assertEqual((yield itor_2.dat_r), 0xabcdef01)
+            self.assertEqual((yield itor_2.ack), 1)
+            self.assertEqual((yield itor_2.err), 1)
+            self.assertEqual((yield itor_2.rty), 1)
+            self.assertEqual((yield itor_2.stall), 0)
+
+        with Simulator(dut, vcd_file=open("test.vcd", "w")) as sim:
+            sim.add_clock(1e-6)
+            sim.add_sync_process(sim_test())
+            sim.run()
+
+    def test_lock(self):
+        dut = Arbiter(addr_width=30, data_width=32, features={"lock"})
+        itor_1 = Interface(addr_width=30, data_width=32, features={"lock"})
+        dut.add(itor_1)
+        itor_2 = Interface(addr_width=30, data_width=32, features={"lock"})
+        dut.add(itor_2)
+
+        def sim_test():
+            yield itor_1.cyc.eq(1)
+            yield itor_1.lock.eq(1)
+            yield itor_2.cyc.eq(1)
+            yield dut.bus.ack.eq(1)
+            yield Delay(1e-7)
+            self.assertEqual((yield itor_1.ack), 1)
+            self.assertEqual((yield itor_2.ack), 0)
+
+            yield Tick()
+            yield Delay(1e-7)
+            self.assertEqual((yield itor_1.ack), 1)
+            self.assertEqual((yield itor_2.ack), 0)
+
+            yield itor_1.lock.eq(0)
+            yield Tick()
+            yield Delay(1e-7)
+            self.assertEqual((yield itor_1.ack), 0)
+            self.assertEqual((yield itor_2.ack), 1)
+
+            yield itor_2.cyc.eq(0)
+            yield Tick()
+            yield Delay(1e-7)
+            self.assertEqual((yield itor_1.ack), 1)
+            self.assertEqual((yield itor_2.ack), 0)
+
+            yield itor_1.stb.eq(1)
+            yield Tick()
+            yield Delay(1e-7)
+            self.assertEqual((yield itor_1.ack), 1)
+            self.assertEqual((yield itor_2.ack), 0)
+
+            yield itor_1.stb.eq(0)
+            yield itor_2.cyc.eq(1)
+            yield Tick()
+            yield Delay(1e-7)
+            self.assertEqual((yield itor_1.ack), 0)
+            self.assertEqual((yield itor_2.ack), 1)
+
+        with Simulator(dut, vcd_file=open("test.vcd", "w")) as sim:
+            sim.add_clock(1e-6)
+            sim.add_sync_process(sim_test())
+            sim.run()
+
+    def test_stall(self):
+        dut = Arbiter(addr_width=30, data_width=32, features={"stall"})
+        itor_1 = Interface(addr_width=30, data_width=32, features={"stall"})
+        dut.add(itor_1)
+        itor_2 = Interface(addr_width=30, data_width=32, features={"stall"})
+        dut.add(itor_2)
+
+        def sim_test():
+            yield itor_1.cyc.eq(1)
+            yield itor_2.cyc.eq(1)
+            yield dut.bus.stall.eq(0)
+            yield Delay(1e-6)
+            self.assertEqual((yield itor_1.stall), 0)
+            self.assertEqual((yield itor_2.stall), 1)
+
+            yield dut.bus.stall.eq(1)
+            yield Delay(1e-6)
+            self.assertEqual((yield itor_1.stall), 1)
+            self.assertEqual((yield itor_2.stall), 1)
+
+        with Simulator(dut, vcd_file=open("test.vcd", "w")) as sim:
+            sim.add_process(sim_test())
+            sim.run()
+
+    def test_stall_compat(self):
+        dut = Arbiter(addr_width=30, data_width=32)
+        itor_1 = Interface(addr_width=30, data_width=32, features={"stall"})
+        dut.add(itor_1)
+        itor_2 = Interface(addr_width=30, data_width=32, features={"stall"})
+        dut.add(itor_2)
+
+        def sim_test():
+            yield itor_1.cyc.eq(1)
+            yield itor_2.cyc.eq(1)
+            yield Delay(1e-6)
+            self.assertEqual((yield itor_1.stall), 1)
+            self.assertEqual((yield itor_2.stall), 1)
+
+            yield dut.bus.ack.eq(1)
+            yield Delay(1e-6)
+            self.assertEqual((yield itor_1.stall), 0)
+            self.assertEqual((yield itor_2.stall), 1)
+
+        with Simulator(dut, vcd_file=open("test.vcd", "w")) as sim:
+            sim.add_process(sim_test())
+            sim.run()
+
+    def test_roundrobin(self):
+        dut = Arbiter(addr_width=30, data_width=32)
+        itor_1 = Interface(addr_width=30, data_width=32)
+        dut.add(itor_1)
+        itor_2 = Interface(addr_width=30, data_width=32)
+        dut.add(itor_2)
+        itor_3 = Interface(addr_width=30, data_width=32)
+        dut.add(itor_3)
+
+        def sim_test():
+            yield itor_1.cyc.eq(1)
+            yield itor_2.cyc.eq(0)
+            yield itor_3.cyc.eq(1)
+            yield dut.bus.ack.eq(1)
+            yield Delay(1e-7)
+            self.assertEqual((yield itor_1.ack), 1)
+            self.assertEqual((yield itor_2.ack), 0)
+            self.assertEqual((yield itor_3.ack), 0)
+
+            yield itor_1.cyc.eq(0)
+            yield itor_2.cyc.eq(0)
+            yield itor_3.cyc.eq(1)
+            yield Tick()
+            yield Delay(1e-7)
+            self.assertEqual((yield itor_1.ack), 0)
+            self.assertEqual((yield itor_2.ack), 0)
+            self.assertEqual((yield itor_3.ack), 1)
+
+            yield itor_1.cyc.eq(1)
+            yield itor_2.cyc.eq(1)
+            yield itor_3.cyc.eq(0)
+            yield Tick()
+            yield Delay(1e-7)
+            self.assertEqual((yield itor_1.ack), 1)
+            self.assertEqual((yield itor_2.ack), 0)
+            self.assertEqual((yield itor_3.ack), 0)
+
+            yield itor_1.cyc.eq(0)
+            yield itor_2.cyc.eq(1)
+            yield itor_3.cyc.eq(1)
+            yield Tick()
+            yield Delay(1e-7)
+            self.assertEqual((yield itor_1.ack), 0)
+            self.assertEqual((yield itor_2.ack), 1)
+            self.assertEqual((yield itor_3.ack), 0)
+
+            yield itor_1.cyc.eq(1)
+            yield itor_2.cyc.eq(0)
+            yield itor_3.cyc.eq(1)
+            yield Tick()
+            yield Delay(1e-7)
+            self.assertEqual((yield itor_1.ack), 0)
+            self.assertEqual((yield itor_2.ack), 0)
+            self.assertEqual((yield itor_3.ack), 1)
+
+        with Simulator(dut, vcd_file=open("test.vcd", "w")) as sim:
+            sim.add_clock(1e-6)
+            sim.add_sync_process(sim_test())
+            sim.run()
+
+
 class InterconnectSharedSimulationTestCase(unittest.TestCase):
     def setUp(self):
         self.shared = Interface(addr_width=30,
@@ -332,13 +593,14 @@
                                features={"err","cti","bte"},
                                name="sub01")
         self.dut = InterconnectShared(
-            shared_bus=self.shared,
-            masters=[
+            addr_width=30, data_width=32, granularity=8,
+            features={"err","cti","bte"},
+            itors=[
                 self.master01,
                 self.master02
             ],
             targets=[
-                (self.ram.bus, 0), 
+                (self.ram.bus, 0),
                 (self.sub01, (2**21) << 2)
             ]
         )
@@ -353,7 +615,7 @@
             for _ in range(5):
                 yield self.master01.cyc.eq(1)
                 yield self.master02.cyc.eq(1)
-                yield 
+                yield
                 ram_cyc = (yield self.ram.bus.cyc)
                 sub01_cyc = (yield self.sub01.cyc)
                 if ram_cyc == 1:
@@ -377,265 +639,6 @@
         m = Module()
         m.submodules += self.dut, self.ram
         with Simulator(m, vcd_file=open("test.vcd", "w")) as sim:
-=======
-class ArbiterTestCase(unittest.TestCase):
-    def setUp(self):
-        self.dut = Arbiter(addr_width=31, data_width=32, granularity=16)
-
-    def test_add_wrong(self):
-        with self.assertRaisesRegex(TypeError,
-                r"Initiator bus must be an instance of wishbone\.Interface, not 'foo'"):
-            self.dut.add("foo")
-
-    def test_add_wrong_addr_width(self):
-        with self.assertRaisesRegex(ValueError,
-                r"Initiator bus has address width 15, which is not the same as arbiter "
-                r"address width 31"):
-            self.dut.add(Interface(addr_width=15, data_width=32, granularity=16))
-
-    def test_add_wrong_granularity(self):
-        with self.assertRaisesRegex(ValueError,
-                r"Initiator bus has granularity 8, which is lesser than "
-                r"the arbiter granularity 16"):
-            self.dut.add(Interface(addr_width=31, data_width=32, granularity=8))
-
-    def test_add_wrong_data_width(self):
-        with self.assertRaisesRegex(ValueError,
-                r"Initiator bus has data width 16, which is not the same as arbiter "
-                r"data width 32"):
-            self.dut.add(Interface(addr_width=31, data_width=16, granularity=16))
-
-    def test_add_wrong_optional_output(self):
-        with self.assertRaisesRegex(ValueError,
-                r"Initiator bus has optional output 'lock', but the arbiter does "
-                r"not have a corresponding input"):
-            self.dut.add(Interface(addr_width=31, data_width=32, granularity=16,
-                                   features={"lock"}))
-
-
-class ArbiterSimulationTestCase(unittest.TestCase):
-    def test_simple(self):
-        dut = Arbiter(addr_width=30, data_width=32, granularity=8,
-                      features={"err", "rty", "stall", "lock", "cti", "bte"})
-        itor_1 = Interface(addr_width=30, data_width=32, granularity=8)
-        dut.add(itor_1)
-        itor_2 = Interface(addr_width=30, data_width=32, granularity=16,
-                      features={"err", "rty", "stall", "lock", "cti", "bte"})
-        dut.add(itor_2)
-
-        def sim_test():
-            yield itor_1.adr.eq(0x7ffffffc >> 2)
-            yield itor_1.cyc.eq(1)
-            yield itor_1.stb.eq(1)
-            yield itor_1.sel.eq(0b1111)
-            yield itor_1.we.eq(1)
-            yield itor_1.dat_w.eq(0x12345678)
-            yield dut.bus.dat_r.eq(0xabcdef01)
-            yield dut.bus.ack.eq(1)
-            yield Delay(1e-7)
-            self.assertEqual((yield dut.bus.adr), 0x7ffffffc >> 2)
-            self.assertEqual((yield dut.bus.cyc), 1)
-            self.assertEqual((yield dut.bus.stb), 1)
-            self.assertEqual((yield dut.bus.sel), 0b1111)
-            self.assertEqual((yield dut.bus.we), 1)
-            self.assertEqual((yield dut.bus.dat_w), 0x12345678)
-            self.assertEqual((yield dut.bus.lock), 1)
-            self.assertEqual((yield dut.bus.cti), CycleType.CLASSIC.value)
-            self.assertEqual((yield dut.bus.bte), BurstTypeExt.LINEAR.value)
-            self.assertEqual((yield itor_1.dat_r), 0xabcdef01)
-            self.assertEqual((yield itor_1.ack), 1)
-
-            yield itor_1.cyc.eq(0)
-            yield itor_2.adr.eq(0xe0000000 >> 2)
-            yield itor_2.cyc.eq(1)
-            yield itor_2.stb.eq(1)
-            yield itor_2.sel.eq(0b10)
-            yield itor_2.we.eq(1)
-            yield itor_2.dat_w.eq(0x43218765)
-            yield itor_2.lock.eq(0)
-            yield itor_2.cti.eq(CycleType.INCR_BURST)
-            yield itor_2.bte.eq(BurstTypeExt.WRAP_4)
-            yield Tick()
-
-            yield dut.bus.err.eq(1)
-            yield dut.bus.rty.eq(1)
-            yield dut.bus.stall.eq(0)
-            yield Delay(1e-7)
-            self.assertEqual((yield dut.bus.adr), 0xe0000000 >> 2)
-            self.assertEqual((yield dut.bus.cyc), 1)
-            self.assertEqual((yield dut.bus.stb), 1)
-            self.assertEqual((yield dut.bus.sel), 0b1100)
-            self.assertEqual((yield dut.bus.we), 1)
-            self.assertEqual((yield dut.bus.dat_w), 0x43218765)
-            self.assertEqual((yield dut.bus.lock), 0)
-            self.assertEqual((yield dut.bus.cti), CycleType.INCR_BURST.value)
-            self.assertEqual((yield dut.bus.bte), BurstTypeExt.WRAP_4.value)
-            self.assertEqual((yield itor_2.dat_r), 0xabcdef01)
-            self.assertEqual((yield itor_2.ack), 1)
-            self.assertEqual((yield itor_2.err), 1)
-            self.assertEqual((yield itor_2.rty), 1)
-            self.assertEqual((yield itor_2.stall), 0)
-
-        with Simulator(dut, vcd_file=open("test.vcd", "w")) as sim:
-            sim.add_clock(1e-6)
-            sim.add_sync_process(sim_test())
-            sim.run()
-
-    def test_lock(self):
-        dut = Arbiter(addr_width=30, data_width=32, features={"lock"})
-        itor_1 = Interface(addr_width=30, data_width=32, features={"lock"})
-        dut.add(itor_1)
-        itor_2 = Interface(addr_width=30, data_width=32, features={"lock"})
-        dut.add(itor_2)
-
-        def sim_test():
-            yield itor_1.cyc.eq(1)
-            yield itor_1.lock.eq(1)
-            yield itor_2.cyc.eq(1)
-            yield dut.bus.ack.eq(1)
-            yield Delay(1e-7)
-            self.assertEqual((yield itor_1.ack), 1)
-            self.assertEqual((yield itor_2.ack), 0)
-
-            yield Tick()
-            yield Delay(1e-7)
-            self.assertEqual((yield itor_1.ack), 1)
-            self.assertEqual((yield itor_2.ack), 0)
-
-            yield itor_1.lock.eq(0)
-            yield Tick()
-            yield Delay(1e-7)
-            self.assertEqual((yield itor_1.ack), 0)
-            self.assertEqual((yield itor_2.ack), 1)
-
-            yield itor_2.cyc.eq(0)
-            yield Tick()
-            yield Delay(1e-7)
-            self.assertEqual((yield itor_1.ack), 1)
-            self.assertEqual((yield itor_2.ack), 0)
-
-            yield itor_1.stb.eq(1)
-            yield Tick()
-            yield Delay(1e-7)
-            self.assertEqual((yield itor_1.ack), 1)
-            self.assertEqual((yield itor_2.ack), 0)
-
-            yield itor_1.stb.eq(0)
-            yield itor_2.cyc.eq(1)
-            yield Tick()
-            yield Delay(1e-7)
-            self.assertEqual((yield itor_1.ack), 0)
-            self.assertEqual((yield itor_2.ack), 1)
-
-        with Simulator(dut, vcd_file=open("test.vcd", "w")) as sim:
-            sim.add_clock(1e-6)
-            sim.add_sync_process(sim_test())
-            sim.run()
-
-    def test_stall(self):
-        dut = Arbiter(addr_width=30, data_width=32, features={"stall"})
-        itor_1 = Interface(addr_width=30, data_width=32, features={"stall"})
-        dut.add(itor_1)
-        itor_2 = Interface(addr_width=30, data_width=32, features={"stall"})
-        dut.add(itor_2)
-
-        def sim_test():
-            yield itor_1.cyc.eq(1)
-            yield itor_2.cyc.eq(1)
-            yield dut.bus.stall.eq(0)
-            yield Delay(1e-6)
-            self.assertEqual((yield itor_1.stall), 0)
-            self.assertEqual((yield itor_2.stall), 1)
-
-            yield dut.bus.stall.eq(1)
-            yield Delay(1e-6)
-            self.assertEqual((yield itor_1.stall), 1)
-            self.assertEqual((yield itor_2.stall), 1)
-
-        with Simulator(dut, vcd_file=open("test.vcd", "w")) as sim:
-            sim.add_process(sim_test())
-            sim.run()
-
-    def test_stall_compat(self):
-        dut = Arbiter(addr_width=30, data_width=32)
-        itor_1 = Interface(addr_width=30, data_width=32, features={"stall"})
-        dut.add(itor_1)
-        itor_2 = Interface(addr_width=30, data_width=32, features={"stall"})
-        dut.add(itor_2)
-
-        def sim_test():
-            yield itor_1.cyc.eq(1)
-            yield itor_2.cyc.eq(1)
-            yield Delay(1e-6)
-            self.assertEqual((yield itor_1.stall), 1)
-            self.assertEqual((yield itor_2.stall), 1)
-
-            yield dut.bus.ack.eq(1)
-            yield Delay(1e-6)
-            self.assertEqual((yield itor_1.stall), 0)
-            self.assertEqual((yield itor_2.stall), 1)
-
-        with Simulator(dut, vcd_file=open("test.vcd", "w")) as sim:
-            sim.add_process(sim_test())
-            sim.run()
-
-    def test_roundrobin(self):
-        dut = Arbiter(addr_width=30, data_width=32)
-        itor_1 = Interface(addr_width=30, data_width=32)
-        dut.add(itor_1)
-        itor_2 = Interface(addr_width=30, data_width=32)
-        dut.add(itor_2)
-        itor_3 = Interface(addr_width=30, data_width=32)
-        dut.add(itor_3)
-
-        def sim_test():
-            yield itor_1.cyc.eq(1)
-            yield itor_2.cyc.eq(0)
-            yield itor_3.cyc.eq(1)
-            yield dut.bus.ack.eq(1)
-            yield Delay(1e-7)
-            self.assertEqual((yield itor_1.ack), 1)
-            self.assertEqual((yield itor_2.ack), 0)
-            self.assertEqual((yield itor_3.ack), 0)
-
-            yield itor_1.cyc.eq(0)
-            yield itor_2.cyc.eq(0)
-            yield itor_3.cyc.eq(1)
-            yield Tick()
-            yield Delay(1e-7)
-            self.assertEqual((yield itor_1.ack), 0)
-            self.assertEqual((yield itor_2.ack), 0)
-            self.assertEqual((yield itor_3.ack), 1)
-
-            yield itor_1.cyc.eq(1)
-            yield itor_2.cyc.eq(1)
-            yield itor_3.cyc.eq(0)
-            yield Tick()
-            yield Delay(1e-7)
-            self.assertEqual((yield itor_1.ack), 1)
-            self.assertEqual((yield itor_2.ack), 0)
-            self.assertEqual((yield itor_3.ack), 0)
-
-            yield itor_1.cyc.eq(0)
-            yield itor_2.cyc.eq(1)
-            yield itor_3.cyc.eq(1)
-            yield Tick()
-            yield Delay(1e-7)
-            self.assertEqual((yield itor_1.ack), 0)
-            self.assertEqual((yield itor_2.ack), 1)
-            self.assertEqual((yield itor_3.ack), 0)
-
-            yield itor_1.cyc.eq(1)
-            yield itor_2.cyc.eq(0)
-            yield itor_3.cyc.eq(1)
-            yield Tick()
-            yield Delay(1e-7)
-            self.assertEqual((yield itor_1.ack), 0)
-            self.assertEqual((yield itor_2.ack), 0)
-            self.assertEqual((yield itor_3.ack), 1)
-
-        with Simulator(dut, vcd_file=open("test.vcd", "w")) as sim:
->>>>>>> 87281d1f
             sim.add_clock(1e-6)
             sim.add_sync_process(sim_test())
             sim.run()
--- conflicted
+++ resolved
@@ -256,17 +256,6 @@
                     m.d.comb += elem.r_data.eq(0)
             # Write logic
             if elem.access.writable():
-<<<<<<< HEAD
-                reset_val = 0
-                for _, field in csr_obj._fields.items():
-                    reset_val |= (field._reset_value << field._startbit)
-                csr_sig = Signal(len(csr_obj), reset=reset_val)
-                m.d.sync += csr_sig.eq(csr_obj[:])
-                with m.If(elem.w_stb):
-                    m.d.sync += _get_rw_bitmasked_logic("w", elem, csr_obj)
-                with m.Else():
-                    m.d.sync += csr_obj[:].eq(csr_sig)
-=======
                 with m.If(elem.w_stb & ~csr_obj.rststb & ~self._bank._reset_strobe):
                     m.d.sync += _get_rw_bitmasked_logic("w", elem, csr_obj)
             # Reset logic
@@ -274,7 +263,6 @@
                 m.d.sync += [
                     f.s.eq(f.reset_value) for _, f in csr_obj._fields.items()
                 ]
->>>>>>> b56ef553
         return m
 
 
@@ -482,16 +470,11 @@
         if self._csr.access.writable():
             with m.If(self._bus.w_stb):
                 m.d.sync += _get_rw_bitmasked_logic("w", self._bus, self._csr)
-<<<<<<< HEAD
-            with m.Else():
-                m.d.sync += self._csr[:].eq(csr_sig)
-=======
         # Reset logic
         with m.If(self._csr.rststb):
             m.d.sync += [
                 f.s.eq(f.reset_value) for _, f in self._csr._fields.items()
             ]
->>>>>>> b56ef553
         return m
 
 
@@ -722,17 +705,6 @@
             raise ValueError("Access mode must be one of \"r\", \"w\", or \"rw\", not {!r}"
                              .format(access))
         access = Element.Access(access)
-<<<<<<< HEAD
-        bitmask = 0
-        for name, field in self._fields.items():
-            # Skip fields when the enquired access mode is excluded from the field access mode
-            if not field.access.does_allow(access):
-                continue
-            startbit, stopbit = field.startbit, field.endbit
-            for bit in range(startbit, stopbit+1):
-                bitmask |= (1 << bit)
-        return bitmask
-=======
         n = self._bitcount if self._width is None else self._width
         bitmask = ["-" for _ in range(n)]
         for _, field in self._fields.items():
@@ -741,7 +713,6 @@
             else:
                 bitmask[field.startbit:field.endbit+1] = "0" * field.width
         return "".join(bitmask[::-1])
->>>>>>> b56ef553
 
     def __len__(self):
         """Get the width of the register (using ``len(<Register-object>)``,
